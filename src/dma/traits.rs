use super::*;
use crate::{
    adc::Adc,
    i2c,
    pac::{self, DMA1, DMA2},
    serial, spi, timer,
};
use core::ops::Deref;
use paste::paste;

pub(crate) mod sealed {
    /// Converts value to bits for setting a register value.
    pub trait Bits<T> {
        /// Returns the bit value.
        fn bits(self) -> T;
    }
    pub trait Sealed {}
}
use sealed::{Bits, Sealed};

/// Marker trait for structs which can be safely accessed with shared reference
pub trait SafePeripheralRead {}

/// Trait for DMA stream interrupt handling.
pub trait StreamISR: Sealed {
    /// Clear all interrupts for the DMA stream.
    fn clear_interrupts(&mut self);

    /// Clear transfer complete interrupt (tcif) for the DMA stream.
    fn clear_transfer_complete_interrupt(&mut self);

    /// Clear half transfer interrupt (htif) for the DMA stream.
    fn clear_half_transfer_interrupt(&mut self);

    /// Clear transfer error interrupt (teif) for the DMA stream.
    fn clear_transfer_error_interrupt(&mut self);

    /// Clear direct mode error interrupt (dmeif) for the DMA stream.
    fn clear_direct_mode_error_interrupt(&mut self);

    /// Clear fifo error interrupt (feif) for the DMA stream.
    fn clear_fifo_error_interrupt(&mut self);

    /// Get transfer complete flag.
    fn get_transfer_complete_flag() -> bool;

    /// Get half transfer flag.
    fn get_half_transfer_flag() -> bool;

    /// Get transfer error flag
    fn get_transfer_error_flag() -> bool;

    /// Get fifo error flag
    fn get_fifo_error_flag() -> bool;

    /// Get direct mode error flag
    fn get_direct_mode_error_flag() -> bool;
}

/// Trait for DMA streams types.
pub trait Stream: StreamISR + Sealed {
    /// Number of the register stream.
    const NUMBER: usize;
    /// Set the peripheral address (par) for the DMA stream.
    fn set_peripheral_address(&mut self, value: u32);

    /// Set the memory address (m0ar) for the DMA stream.
    fn set_memory_address(&mut self, value: u32);

    /// Get the memory address (m0ar) for the DMA stream.
    fn get_memory_address(&self) -> u32;

    /// Set the double buffer address (m1ar) for the DMA stream.
    fn set_memory_double_buffer_address(&mut self, value: u32);

    /// Get the double buffer address (m1ar) for the DMA stream.
    fn get_memory_double_buffer_address(&self) -> u32;

    /// Set the number of transfers (ndt) for the DMA stream.
    fn set_number_of_transfers(&mut self, value: u16);

    /// Get the number of transfers (ndt) for the DMA stream.
    fn get_number_of_transfers() -> u16;

    /// Enable the DMA stream.
    ///
    /// # Safety
    ///
    /// The user must ensure that all registers are properly configured.
    unsafe fn enable(&mut self);

    /// Returns the state of the DMA stream.
    fn is_enabled() -> bool;

    /// Disable the DMA stream.
    ///
    /// Disabling the stream during an on-going transfer needs to be performed in a certain way to
    /// prevent problems if the stream is to be re-enabled shortly after, because of that, this
    /// method will also clear all the stream's interrupt flags if the stream is active.
    fn disable(&mut self);

    /// Set the channel for the (chsel) the DMA stream.
    fn set_channel<const C: u8>(&mut self)
    where
        ChannelX<C>: Channel;

    /// Set the priority (pl) the DMA stream.
    fn set_priority(&mut self, priority: config::Priority);

    /// Set the memory size (msize) for the DMA stream.
    ///
    /// # Safety
    /// This must have the same alignment of the buffer used in the transfer.
    /// Valid values:
    ///     * 0 -> byte
    ///     * 1 -> half word
    ///     * 2 -> word
    unsafe fn set_memory_size(&mut self, size: u8);

    /// Set the peripheral memory size (psize) for the DMA stream.
    ///
    /// # Safety
    /// This must have the same alignment of the peripheral data used in the transfer.
    /// Valid values:
    ///     * 0 -> byte
    ///     * 1 -> half word
    ///     * 2 -> word
    unsafe fn set_peripheral_size(&mut self, size: u8);

    /// Enable/disable memory increment (minc) for the DMA stream.
    fn set_memory_increment(&mut self, increment: bool);

    /// Enable/disable peripheral increment (pinc) for the DMA stream.
    fn set_peripheral_increment(&mut self, increment: bool);

    /// Set the direction (dir) of the DMA stream.
    fn set_direction<D: Direction>(&mut self, direction: D);

    /// Convenience method to configure the 4 common interrupts for the DMA stream.
    fn set_interrupts_enable(
        &mut self,
        transfer_complete: bool,
        half_transfer: bool,
        transfer_error: bool,
        direct_mode_error: bool,
    );

    /// Convenience method to get the value of the 4 common interrupts for the DMA stream.
    /// The order of the returns are: `transfer_complete`, `half_transfer`, `transfer_error` and
    /// `direct_mode_error`.
    fn get_interrupts_enable() -> (bool, bool, bool, bool);

    /// Enable/disable the transfer complete interrupt (tcie) of the DMA stream.
    fn set_transfer_complete_interrupt_enable(&mut self, transfer_complete_interrupt: bool);

    /// Enable/disable the half transfer interrupt (htie) of the DMA stream.
    fn set_half_transfer_interrupt_enable(&mut self, half_transfer_interrupt: bool);

    /// Enable/disable the transfer error interrupt (teie) of the DMA stream.
    fn set_transfer_error_interrupt_enable(&mut self, transfer_error_interrupt: bool);

    /// Enable/disable the direct mode error interrupt (dmeie) of the DMA stream.
    fn set_direct_mode_error_interrupt_enable(&mut self, direct_mode_error_interrupt: bool);

    /// Enable/disable the fifo error interrupt (feie) of the DMA stream.
    fn set_fifo_error_interrupt_enable(&mut self, fifo_error_interrupt: bool);

    /// Enable/disable the double buffer (dbm) of the DMA stream.
    fn set_double_buffer(&mut self, double_buffer: bool);

    /// Set the fifo threshold (fcr.fth) of the DMA stream.
    fn set_fifo_threshold(&mut self, fifo_threshold: config::FifoThreshold);

    /// Enable/disable the fifo (dmdis) of the DMA stream.
    fn set_fifo_enable(&mut self, fifo_enable: bool);

    /// Set memory burst mode (mburst) of the DMA stream.
    fn set_memory_burst(&mut self, memory_burst: config::BurstMode);

    /// Set peripheral burst mode (pburst) of the DMA stream.
    fn set_peripheral_burst(&mut self, peripheral_burst: config::BurstMode);

    /// Get the current fifo level (fs) of the DMA stream.
    fn fifo_level() -> FifoLevel;

    /// Get which buffer is currently in use by the DMA.
    fn current_buffer() -> CurrentBuffer;
}

/// DMA direction.
pub trait Direction: Bits<u8> {
    /// Creates a new instance of the type.
    fn new() -> Self;

    /// Returns the `DmaDirection` of the type.
    fn direction() -> DmaDirection;
}

/// Get an address and memory size the DMA can use.
///
/// # Safety
///
/// Both the memory size and the address must be correct for the specific peripheral and for the
/// DMA.
pub unsafe trait PeriAddress {
    /// Memory size of the peripheral.
    type MemSize;

    /// Returns the address to be used by the DMA stream.
    fn address(&self) -> u32;
}

// Convenience macro for implementing addresses on peripherals
macro_rules! address {
    ($(($peripheral:ty, $register:ident, $size: ty)),+ $(,)*) => {
        $(
            unsafe impl PeriAddress for $peripheral {
                #[inline(always)]
                fn address(&self) -> u32 {
                    &self.$register as *const _ as u32
                }

                type MemSize = $size;
            }
        )+
    };
}

impl Sealed for DMA1 {}
impl Sealed for DMA2 {}

#[cfg(not(any(
    feature = "stm32f411",
    feature = "stm32f413",
    feature = "stm32f423",
    feature = "stm32f410"
)))]
/// Type alias to a DMA RegisterBlock.
pub type DMARegisterBlock = pac::dma2::RegisterBlock;

#[cfg(any(
    feature = "stm32f411",
    feature = "stm32f413",
    feature = "stm32f423",
    feature = "stm32f410"
))]
/// Type alias to a DMA RegisterBlock.
pub type DMARegisterBlock = pac::dma1::RegisterBlock;

/// Trait that represents an instance of a DMA peripheral.
pub trait Instance: Deref<Target = DMARegisterBlock> + Sealed {
    /// Gives a pointer to the RegisterBlock.
    fn ptr() -> *const DMARegisterBlock;
}

impl Instance for DMA1 {
    #[inline(always)]
    fn ptr() -> *const DMARegisterBlock {
        DMA1::ptr()
    }
}

impl Instance for DMA2 {
    #[inline(always)]
    fn ptr() -> *const DMARegisterBlock {
        DMA2::ptr()
    }
}

/// A channel that can be configured on a DMA stream.
pub trait Channel {}

/// Trait to mark a set of Stream, Channel and Direction for a Peripheral as correct together.
///
/// # Safety
///
/// Memory corruption might occur if this trait is implemented for an invalid combination.
pub unsafe trait DMASet<STREAM, const CHANNEL: u8, DIRECTION> {}

macro_rules! dma_map {
    ($(($Stream:ty, $C:literal, $Peripheral:ty, $Dir:ty)),+ $(,)*) => {
        $(
            unsafe impl DMASet<$Stream, $C, $Dir> for $Peripheral {}
        )+
    };
}

macro_rules! dma_spi_map {
    ($(($Stream:ty, $C:literal, $RxTx:ident, $Peripheral:ty, $Dir:ty)),+ $(,)*) => {
        $(
            unsafe impl<PINS, const BIDI: bool, OPERATION>
            DMASet<$Stream, $C, $Dir> for spi::$RxTx<$Peripheral, PINS, BIDI, OPERATION> {}

            paste! {
                unsafe impl<PINS, const BIDI: bool, OPERATION>
                DMASet<$Stream, $C, $Dir> for spi::[<$RxTx Coupled>]<$Peripheral, PINS, BIDI, OPERATION> {}
            }
        )+
    };
}

#[cfg(any(
    feature = "stm32f401",
    feature = "stm32f417",
    feature = "stm32f415",
    feature = "stm32f405",
    feature = "stm32f407",
    feature = "stm32f411",
    feature = "stm32f412",
    feature = "stm32f413",
    feature = "stm32f423",
    feature = "stm32f427",
    feature = "stm32f439",
    feature = "stm32f437",
    feature = "stm32f429",
    feature = "stm32f446",
    feature = "stm32f469",
    feature = "stm32f479",
))]
dma_map!(
    (Stream0<DMA1>, 2, timer::CCR1<pac::TIM4>, MemoryToPeripheral), //TIM4_CH1
    (Stream0<DMA1>, 2, timer::CCR1<pac::TIM4>, PeripheralToMemory), //TIM4_CH1
    (Stream2<DMA1>, 5, timer::CCR4<pac::TIM3>, MemoryToPeripheral), //TIM3_CH4
    (Stream2<DMA1>, 5, timer::CCR4<pac::TIM3>, PeripheralToMemory), //TIM3_CH4
    (Stream2<DMA1>, 5, timer::DMAR<pac::TIM3>, MemoryToPeripheral), //TIM3_UP
    (Stream2<DMA1>, 5, timer::DMAR<pac::TIM3>, PeripheralToMemory), //TIM3_UP
    (Stream3<DMA1>, 2, timer::CCR2<pac::TIM4>, MemoryToPeripheral), //TIM4_CH2
    (Stream3<DMA1>, 2, timer::CCR2<pac::TIM4>, PeripheralToMemory), //TIM4_CH2
    (Stream4<DMA1>, 5, timer::CCR1<pac::TIM3>, MemoryToPeripheral), //TIM3_CH1
    (Stream4<DMA1>, 5, timer::CCR1<pac::TIM3>, PeripheralToMemory), //TIM3_CH1
    (Stream4<DMA1>, 5, timer::DMAR<pac::TIM3>, MemoryToPeripheral), //TIM3_TRIG
    (Stream4<DMA1>, 5, timer::DMAR<pac::TIM3>, PeripheralToMemory), //TIM3_TRIG
    (Stream5<DMA1>, 3, timer::CCR1<pac::TIM2>, MemoryToPeripheral), //TIM2_CH1
    (Stream5<DMA1>, 3, timer::CCR1<pac::TIM2>, PeripheralToMemory), //TIM2_CH1
    (Stream5<DMA1>, 5, timer::CCR2<pac::TIM3>, MemoryToPeripheral), //TIM3_CH2
    (Stream5<DMA1>, 5, timer::CCR2<pac::TIM3>, PeripheralToMemory), //TIM3_CH2
    (Stream6<DMA1>, 2, timer::DMAR<pac::TIM4>, MemoryToPeripheral), //TIM4_UP
    (Stream6<DMA1>, 2, timer::DMAR<pac::TIM4>, PeripheralToMemory), //TIM4_UP
    (Stream6<DMA1>, 3, timer::CCR2<pac::TIM2>, MemoryToPeripheral), //TIM2_CH2
    (Stream6<DMA1>, 3, timer::CCR2<pac::TIM2>, PeripheralToMemory), //TIM2_CH2
    (Stream6<DMA1>, 3, timer::CCR4<pac::TIM2>, MemoryToPeripheral), //TIM2_CH4
    (Stream6<DMA1>, 3, timer::CCR4<pac::TIM2>, PeripheralToMemory), //TIM2_CH4
    (Stream7<DMA1>, 2, timer::CCR3<pac::TIM4>, MemoryToPeripheral), //TIM4_CH3
    (Stream7<DMA1>, 2, timer::CCR3<pac::TIM4>, PeripheralToMemory), //TIM4_CH3
    (Stream7<DMA1>, 5, timer::CCR3<pac::TIM3>, MemoryToPeripheral), //TIM3_CH3
    (Stream7<DMA1>, 5, timer::CCR3<pac::TIM3>, PeripheralToMemory), //TIM3_CH3
    (Stream0<DMA1>, 0, pac::SPI3, PeripheralToMemory),       //SPI3_RX
    (Stream2<DMA1>, 0, pac::SPI3, PeripheralToMemory),       //SPI3_RX
    (Stream4<DMA1>, 3, pac::I2C3, MemoryToPeripheral),       //I2C3_TX
    (Stream4<DMA1>, 3, i2c::Tx<pac::I2C3>, MemoryToPeripheral),       //I2C3_TX
    (Stream5<DMA1>, 0, pac::SPI3, MemoryToPeripheral),       //SPI3_TX
    (Stream7<DMA1>, 0, pac::SPI3, MemoryToPeripheral),       //SPI3_TX
);

#[cfg(any(
    feature = "stm32f401",
    feature = "stm32f417",
    feature = "stm32f415",
    feature = "stm32f405",
    feature = "stm32f407",
    feature = "stm32f411",
    feature = "stm32f412",
    feature = "stm32f413",
    feature = "stm32f423",
    feature = "stm32f427",
    feature = "stm32f439",
    feature = "stm32f437",
    feature = "stm32f429",
    feature = "stm32f446",
    feature = "stm32f469",
    feature = "stm32f479",
))]
dma_spi_map!(
    (Stream0<DMA1>, 0, Rx, pac::SPI3, PeripheralToMemory), //SPI3_RX
    (Stream2<DMA1>, 0, Rx, pac::SPI3, PeripheralToMemory), //SPI3_RX
    (Stream5<DMA1>, 0, Tx, pac::SPI3, MemoryToPeripheral), //SPI3_TX
    (Stream7<DMA1>, 0, Tx, pac::SPI3, MemoryToPeripheral), //SPI3_TX
);

#[cfg(any(
    feature = "stm32f401",
    feature = "stm32f417",
    feature = "stm32f415",
    feature = "stm32f405",
    feature = "stm32f407",
    feature = "stm32f411",
    feature = "stm32f412",
    feature = "stm32f413",
    feature = "stm32f423",
    feature = "stm32f427",
    feature = "stm32f439",
    feature = "stm32f437",
    feature = "stm32f429",
    feature = "stm32f446",
    feature = "stm32f469",
    feature = "stm32f479",
))]
address!((pac::SPI3, dr, u8), (pac::I2C3, dr, u8),);

#[cfg(not(any(feature = "stm32f410")))]
dma_map!(
    (Stream3<DMA2>, 4, pac::SDIO, MemoryToPeripheral), //SDIO
    (Stream3<DMA2>, 4, pac::SDIO, PeripheralToMemory), //SDIO
    (Stream6<DMA2>, 4, pac::SDIO, MemoryToPeripheral), //SDIO
    (Stream6<DMA2>, 4, pac::SDIO, PeripheralToMemory), //SDIO
);

#[cfg(not(any(feature = "stm32f410")))]
address!((pac::SDIO, fifo, u32),);

#[cfg(any(
    feature = "stm32f401",
    feature = "stm32f417",
    feature = "stm32f415",
    feature = "stm32f405",
    feature = "stm32f407",
    feature = "stm32f410",
    feature = "stm32f411",
    feature = "stm32f412",
    feature = "stm32f413",
    feature = "stm32f423",
    feature = "stm32f427",
    feature = "stm32f439",
    feature = "stm32f437",
    feature = "stm32f429",
    feature = "stm32f446",
    feature = "stm32f469",
    feature = "stm32f479",
))]
dma_map!(
    (Stream0<DMA1>, 6, timer::CCR3<pac::TIM5>, MemoryToPeripheral), //TIM5_CH3
    (Stream0<DMA1>, 6, timer::CCR3<pac::TIM5>, PeripheralToMemory), //TIM5_CH3
    (Stream0<DMA1>, 6, timer::DMAR<pac::TIM5>, MemoryToPeripheral), //TIM5_UP
    (Stream0<DMA1>, 6, timer::DMAR<pac::TIM5>, PeripheralToMemory), //TIM5_UP
    (Stream1<DMA1>, 6, timer::CCR4<pac::TIM5>, MemoryToPeripheral), //TIM5_CH4
    (Stream1<DMA1>, 6, timer::CCR4<pac::TIM5>, PeripheralToMemory), //TIM5_CH4
    (Stream1<DMA1>, 6, timer::DMAR<pac::TIM5>, MemoryToPeripheral), //TIM5_TRIG
    (Stream1<DMA1>, 6, timer::DMAR<pac::TIM5>, PeripheralToMemory), //TIM5_TRIG
    (Stream2<DMA1>, 6, timer::CCR1<pac::TIM5>, MemoryToPeripheral), //TIM5_CH1
    (Stream2<DMA1>, 6, timer::CCR1<pac::TIM5>, PeripheralToMemory), //TIM5_CH1
    (Stream3<DMA1>, 6, timer::CCR4<pac::TIM5>, MemoryToPeripheral), //TIM5_CH4
    (Stream3<DMA1>, 6, timer::CCR4<pac::TIM5>, PeripheralToMemory), //TIM5_CH4
    (Stream3<DMA1>, 6, timer::DMAR<pac::TIM5>, MemoryToPeripheral), //TIM5_TRIG
    (Stream3<DMA1>, 6, timer::DMAR<pac::TIM5>, PeripheralToMemory), //TIM5_TRIG
    (Stream4<DMA1>, 6, timer::CCR2<pac::TIM5>, MemoryToPeripheral), //TIM5_CH2
    (Stream4<DMA1>, 6, timer::CCR2<pac::TIM5>, PeripheralToMemory), //TIM5_CH2
    (Stream6<DMA1>, 6, timer::DMAR<pac::TIM5>, MemoryToPeripheral), //TIM5_UP
    (Stream6<DMA1>, 6, timer::DMAR<pac::TIM5>, PeripheralToMemory), //TIM5_UP
    (Stream0<DMA2>, 6, timer::DMAR<pac::TIM1>, MemoryToPeripheral), //TIM1_TRIG
    (Stream0<DMA2>, 6, timer::DMAR<pac::TIM1>, PeripheralToMemory), //TIM1_TRIG
    (Stream1<DMA2>, 6, timer::CCR1<pac::TIM1>, MemoryToPeripheral), //TIM1_CH1
    (Stream1<DMA2>, 6, timer::CCR1<pac::TIM1>, PeripheralToMemory), //TIM1_CH1
    (Stream2<DMA2>, 6, timer::CCR2<pac::TIM1>, MemoryToPeripheral), //TIM1_CH2
    (Stream2<DMA2>, 6, timer::CCR2<pac::TIM1>, PeripheralToMemory), //TIM1_CH2
    (Stream3<DMA2>, 6, timer::CCR1<pac::TIM1>, MemoryToPeripheral), //TIM1_CH1
    (Stream3<DMA2>, 6, timer::CCR1<pac::TIM1>, PeripheralToMemory), //TIM1_CH1
    (Stream4<DMA2>, 6, timer::CCR4<pac::TIM1>, MemoryToPeripheral), //TIM1_CH4
    (Stream4<DMA2>, 6, timer::CCR4<pac::TIM1>, PeripheralToMemory), //TIM1_CH4
    (Stream4<DMA2>, 6, timer::DMAR<pac::TIM1>, MemoryToPeripheral), //TIM1_TRIG/COM
    (Stream4<DMA2>, 6, timer::DMAR<pac::TIM1>, PeripheralToMemory), //TIM1_TRIG/COM
    (Stream5<DMA2>, 6, timer::DMAR<pac::TIM1>, MemoryToPeripheral), //TIM1_UP
    (Stream5<DMA2>, 6, timer::DMAR<pac::TIM1>, PeripheralToMemory), //TIM1_UP
    (Stream6<DMA2>, 0, timer::CCR1<pac::TIM1>, MemoryToPeripheral), //TIM1_CH1
    (Stream6<DMA2>, 0, timer::CCR1<pac::TIM1>, PeripheralToMemory), //TIM1_CH1
    (Stream6<DMA2>, 0, timer::CCR2<pac::TIM1>, MemoryToPeripheral), //TIM1_CH2
    (Stream6<DMA2>, 0, timer::CCR2<pac::TIM1>, PeripheralToMemory), //TIM1_CH2
    (Stream6<DMA2>, 0, timer::CCR3<pac::TIM1>, MemoryToPeripheral), //TIM1_CH3
    (Stream6<DMA2>, 0, timer::CCR3<pac::TIM1>, PeripheralToMemory), //TIM1_CH3
    (Stream6<DMA2>, 6, timer::CCR3<pac::TIM1>, MemoryToPeripheral), //TIM1_CH3
    (Stream6<DMA2>, 6, timer::CCR3<pac::TIM1>, PeripheralToMemory), //TIM1_CH3
    (Stream0<DMA1>, 1, pac::I2C1, PeripheralToMemory),              //I2C1_RX
    (Stream0<DMA1>, 1, i2c::Rx<pac::I2C1>, PeripheralToMemory),     //I2C1_RX
    (Stream2<DMA1>, 7, pac::I2C2, PeripheralToMemory),              //I2C2_RX
    (Stream2<DMA1>, 7, i2c::Rx<pac::I2C2>, PeripheralToMemory),     //I2C2_RX
    (Stream3<DMA1>, 0, pac::SPI2, PeripheralToMemory),       //SPI2_RX
<<<<<<< HEAD
    (Stream3<DMA1>, 7, pac::I2C2, PeripheralToMemory),       //I2C2_RX
    (Stream4<DMA1>, 0, pac::SPI2, MemoryToPeripheral),       //SPI2_TX
    (Stream5<DMA1>, 1, pac::I2C1, PeripheralToMemory),       //I2C1_RX
=======
    (Stream3<DMA1>, 0, spi::Rx<pac::SPI2>, PeripheralToMemory), //SPI2_RX
    (Stream3<DMA1>, 7, pac::I2C2, PeripheralToMemory),          //I2C2_RX
    (Stream3<DMA1>, 7, spi::Rx<pac::I2C2>, PeripheralToMemory), //I2C2_RX
    (Stream4<DMA1>, 0, pac::SPI2, MemoryToPeripheral),       //SPI2_TX
    (Stream4<DMA1>, 0, spi::Tx<pac::SPI2>, MemoryToPeripheral), // SPI2_TX
    (Stream5<DMA1>, 1, pac::I2C1, PeripheralToMemory),          //I2C1_RX
    (Stream5<DMA1>, 1, i2c::Rx<pac::I2C1>, PeripheralToMemory), //I2C1_RX
>>>>>>> 11befcb0
    (Stream5<DMA1>, 4, pac::USART2, PeripheralToMemory),     //USART2_RX
    (Stream5<DMA1>, 4, serial::Rx<pac::USART2>, PeripheralToMemory), //USART2_RX
    (Stream6<DMA1>, 4, pac::USART2, MemoryToPeripheral),     //USART2_TX
    (Stream6<DMA1>, 4, serial::Tx<pac::USART2>, MemoryToPeripheral), //USART2_TX
    (Stream7<DMA1>, 7, pac::I2C2, MemoryToPeripheral),          //I2C2_TX
    (Stream7<DMA1>, 7, i2c::Tx<pac::I2C2>, MemoryToPeripheral), //I2C2_TX
    (Stream0<DMA2>, 0, pac::ADC1, PeripheralToMemory),       //ADC1
    (Stream0<DMA2>, 0, Adc<pac::ADC1>, PeripheralToMemory),
    (Stream0<DMA2>, 3, pac::SPI1, PeripheralToMemory), //SPI1_RX
    (Stream1<DMA2>, 5, pac::USART6, PeripheralToMemory), //USART6_RX
    (Stream1<DMA2>, 5, serial::Rx<pac::USART6>, PeripheralToMemory), //USART6_RX
    (Stream2<DMA2>, 3, pac::SPI1, PeripheralToMemory), //SPI1_RX
    (Stream2<DMA2>, 4, pac::USART1, PeripheralToMemory), //USART1_RX
    (Stream2<DMA2>, 4, serial::Rx<pac::USART1>, PeripheralToMemory), //USART1_RX
    (Stream2<DMA2>, 5, pac::USART6, PeripheralToMemory), //USART6_RX
    (Stream2<DMA2>, 5, serial::Rx<pac::USART6>, PeripheralToMemory), //USART6_RX
    (Stream4<DMA2>, 0, pac::ADC1, PeripheralToMemory), //ADC1
    (Stream5<DMA2>, 4, pac::USART1, PeripheralToMemory), //USART1_RX
    (Stream5<DMA2>, 4, serial::Rx<pac::USART1>, PeripheralToMemory), //USART1_RX
    (Stream6<DMA2>, 5, pac::USART6, MemoryToPeripheral), //USART6_TX
    (Stream6<DMA2>, 5, serial::Tx<pac::USART6>, MemoryToPeripheral), //USART6_TX
    (Stream7<DMA2>, 4, pac::USART1, MemoryToPeripheral), //USART1_TX
    (Stream7<DMA2>, 4, serial::Tx<pac::USART1>, MemoryToPeripheral), //USART1_TX
    (Stream7<DMA2>, 5, pac::USART6, MemoryToPeripheral), //USART6_TX
    (Stream7<DMA2>, 5, serial::Tx<pac::USART6>, MemoryToPeripheral), //USART6_TX
    (Stream0<DMA2>, 0, MemoryToMemory<u8>, MemoryToMemory<u8>),
    (Stream1<DMA2>, 0, MemoryToMemory<u8>, MemoryToMemory<u8>),
    (Stream2<DMA2>, 0, MemoryToMemory<u8>, MemoryToMemory<u8>),
    (Stream3<DMA2>, 0, MemoryToMemory<u8>, MemoryToMemory<u8>),
    (Stream4<DMA2>, 0, MemoryToMemory<u8>, MemoryToMemory<u8>),
    (Stream5<DMA2>, 0, MemoryToMemory<u8>, MemoryToMemory<u8>),
    (Stream6<DMA2>, 0, MemoryToMemory<u8>, MemoryToMemory<u8>),
    (Stream7<DMA2>, 0, MemoryToMemory<u8>, MemoryToMemory<u8>),
    (Stream0<DMA2>, 0, MemoryToMemory<u16>, MemoryToMemory<u16>),
    (Stream1<DMA2>, 0, MemoryToMemory<u16>, MemoryToMemory<u16>),
    (Stream2<DMA2>, 0, MemoryToMemory<u16>, MemoryToMemory<u16>),
    (Stream3<DMA2>, 0, MemoryToMemory<u16>, MemoryToMemory<u16>),
    (Stream4<DMA2>, 0, MemoryToMemory<u16>, MemoryToMemory<u16>),
    (Stream5<DMA2>, 0, MemoryToMemory<u16>, MemoryToMemory<u16>),
    (Stream6<DMA2>, 0, MemoryToMemory<u16>, MemoryToMemory<u16>),
    (Stream7<DMA2>, 0, MemoryToMemory<u16>, MemoryToMemory<u16>),
    (Stream0<DMA2>, 0, MemoryToMemory<u32>, MemoryToMemory<u32>),
    (Stream1<DMA2>, 0, MemoryToMemory<u32>, MemoryToMemory<u32>),
    (Stream2<DMA2>, 0, MemoryToMemory<u32>, MemoryToMemory<u32>),
    (Stream3<DMA2>, 0, MemoryToMemory<u32>, MemoryToMemory<u32>),
    (Stream4<DMA2>, 0, MemoryToMemory<u32>, MemoryToMemory<u32>),
    (Stream5<DMA2>, 0, MemoryToMemory<u32>, MemoryToMemory<u32>),
    (Stream6<DMA2>, 0, MemoryToMemory<u32>, MemoryToMemory<u32>),
    (Stream7<DMA2>, 0, MemoryToMemory<u32>, MemoryToMemory<u32>),
);

#[cfg(any(
    feature = "stm32f401",
    feature = "stm32f417",
    feature = "stm32f415",
    feature = "stm32f405",
    feature = "stm32f407",
    feature = "stm32f410",
    feature = "stm32f411",
    feature = "stm32f412",
    feature = "stm32f413",
    feature = "stm32f423",
    feature = "stm32f427",
    feature = "stm32f439",
    feature = "stm32f437",
    feature = "stm32f429",
    feature = "stm32f446",
    feature = "stm32f469",
    feature = "stm32f479",
))]
dma_spi_map!(
    (Stream3<DMA1>, 0, Rx, pac::SPI2, PeripheralToMemory), //SPI2_RX
    (Stream4<DMA1>, 0, Tx, pac::SPI2, MemoryToPeripheral), // SPI2_TX
    (Stream0<DMA2>, 3, Rx, pac::SPI1, PeripheralToMemory), //SPI1_RX
    (Stream2<DMA2>, 3, Rx, pac::SPI1, PeripheralToMemory), //SPI1_RX
);

#[cfg(any(
    feature = "stm32f401",
    feature = "stm32f417",
    feature = "stm32f415",
    feature = "stm32f405",
    feature = "stm32f407",
    feature = "stm32f410",
    feature = "stm32f411",
    feature = "stm32f412",
    feature = "stm32f413",
    feature = "stm32f423",
    feature = "stm32f427",
    feature = "stm32f439",
    feature = "stm32f437",
    feature = "stm32f429",
    feature = "stm32f446",
    feature = "stm32f469",
    feature = "stm32f479",
))]
address!(
    (pac::ADC1, dr, u16),
    (pac::I2C1, dr, u8),
    (pac::I2C2, dr, u8),
    (pac::SPI1, dr, u8),
    (pac::SPI2, dr, u8),
    (pac::USART1, dr, u8),
    (pac::USART2, dr, u8),
    (pac::USART6, dr, u8),
);

#[cfg(any(
    feature = "stm32f401",
    feature = "stm32f411",
    feature = "stm32f412",
    feature = "stm32f413",
    feature = "stm32f423",
    feature = "stm32f446",
))]
dma_map!(
    (Stream1<DMA1>, 1, pac::I2C3, PeripheralToMemory),          //I2C3_RX
    (Stream1<DMA1>, 1, i2c::Rx<pac::I2C3>, PeripheralToMemory), //I2C3_RX
    (Stream2<DMA1>, 3, pac::I2C3, PeripheralToMemory),          //I2C3_RX:DMA_CHANNEL_3
    (Stream2<DMA1>, 3, i2c::Rx<pac::I2C3>, PeripheralToMemory), //I2C3_RX:DMA_CHANNEL_3
);

#[cfg(any(feature = "stm32f401", feature = "stm32f411",))]
dma_map!(
    (Stream1<DMA1>, 3, timer::CCR3<pac::TIM2>, MemoryToPeripheral), //TIM2_CH3
    (Stream1<DMA1>, 3, timer::CCR3<pac::TIM2>, PeripheralToMemory), //TIM2_CH3
    (Stream1<DMA1>, 3, timer::DMAR<pac::TIM2>, MemoryToPeripheral), //TIM2_UP
    (Stream1<DMA1>, 3, timer::DMAR<pac::TIM2>, PeripheralToMemory), //TIM2_UP
    (Stream7<DMA1>, 3, timer::CCR4<pac::TIM2>, MemoryToPeripheral), //TIM2_CH4
    (Stream7<DMA1>, 3, timer::CCR4<pac::TIM2>, PeripheralToMemory), //TIM2_CH4
    (Stream7<DMA1>, 3, timer::DMAR<pac::TIM2>, MemoryToPeripheral), //TIM2_UP
    (Stream7<DMA1>, 3, timer::DMAR<pac::TIM2>, PeripheralToMemory), //TIM2_UP
);

#[cfg(any(
    feature = "stm32f401",
    feature = "stm32f411",
    feature = "stm32f412",
    feature = "stm32f413",
    feature = "stm32f423",
))]
dma_map!(
    (Stream5<DMA1>, 6, pac::I2C3, MemoryToPeripheral), //I2C3_TX:DMA_CHANNEL_6);
    (Stream5<DMA1>, 6, i2c::Tx<pac::I2C3>, MemoryToPeripheral), //I2C3_TX:DMA_CHANNEL_6);
);

#[cfg(any(
    feature = "stm32f401",
    feature = "stm32f417",
    feature = "stm32f415",
    feature = "stm32f405",
    feature = "stm32f407",
    feature = "stm32f427",
    feature = "stm32f439",
    feature = "stm32f437",
    feature = "stm32f429",
    feature = "stm32f446",
    feature = "stm32f469",
    feature = "stm32f479",
))]
dma_map!(
    (Stream6<DMA1>, 1, pac::I2C1, MemoryToPeripheral),          //I2C1_TX
    (Stream6<DMA1>, 1, i2c::Tx<pac::I2C1>, MemoryToPeripheral), //I2C1_TX
    (Stream7<DMA1>, 1, pac::I2C1, MemoryToPeripheral),          //I2C1_TX
    (Stream7<DMA1>, 1, i2c::Tx<pac::I2C1>, MemoryToPeripheral), //I2C1_TX
    (Stream3<DMA2>, 3, pac::SPI1, MemoryToPeripheral), //SPI1_TX
    (Stream5<DMA2>, 3, pac::SPI1, MemoryToPeripheral), //SPI1_TX
);

#[cfg(any(
    feature = "stm32f401",
    feature = "stm32f417",
    feature = "stm32f415",
    feature = "stm32f405",
    feature = "stm32f407",
    feature = "stm32f427",
    feature = "stm32f439",
    feature = "stm32f437",
    feature = "stm32f429",
    feature = "stm32f446",
    feature = "stm32f469",
    feature = "stm32f479",
))]
dma_spi_map!(
    (Stream3<DMA2>, 3, Tx, pac::SPI1, MemoryToPeripheral), //SPI1_TX
    (Stream5<DMA2>, 3, Tx, pac::SPI1, MemoryToPeripheral), //SPI1_TX
);

#[cfg(any(
    feature = "stm32f401",
    feature = "stm32f411",
    feature = "stm32f412",
    feature = "stm32f413",
    feature = "stm32f423",
    feature = "stm32f427",
    feature = "stm32f439",
    feature = "stm32f437",
    feature = "stm32f429",
    feature = "stm32f446",
    feature = "stm32f469",
    feature = "stm32f479",
))]
dma_map!(
    (Stream0<DMA2>, 4, pac::SPI4, PeripheralToMemory), //SPI4_RX
    (Stream1<DMA2>, 4, pac::SPI4, MemoryToPeripheral), //SPI4_TX
    (Stream3<DMA2>, 5, pac::SPI4, PeripheralToMemory), //SPI4_RX:DMA_CHANNEL_5
    (Stream4<DMA2>, 5, pac::SPI4, MemoryToPeripheral), //SPI4_TX:DMA_CHANNEL_5
);

#[cfg(any(
    feature = "stm32f401",
    feature = "stm32f411",
    feature = "stm32f412",
    feature = "stm32f413",
    feature = "stm32f423",
    feature = "stm32f427",
    feature = "stm32f439",
    feature = "stm32f437",
    feature = "stm32f429",
    feature = "stm32f446",
    feature = "stm32f469",
    feature = "stm32f479",
))]
dma_spi_map!(
    (Stream0<DMA2>, 4, Rx, pac::SPI4, PeripheralToMemory), //SPI4_RX
    (Stream1<DMA2>, 4, Tx, pac::SPI4, MemoryToPeripheral), //SPI4_TX
    (Stream3<DMA2>, 5, Rx, pac::SPI4, PeripheralToMemory), //SPI4_RX:DMA_CHANNEL_5
    (Stream4<DMA2>, 5, Tx, pac::SPI4, MemoryToPeripheral), //SPI4_TX:DMA_CHANNEL_5
);

#[cfg(any(
    feature = "stm32f401",
    feature = "stm32f411",
    feature = "stm32f412",
    feature = "stm32f413",
    feature = "stm32f423",
    feature = "stm32f427",
    feature = "stm32f439",
    feature = "stm32f437",
    feature = "stm32f429",
    feature = "stm32f446",
    feature = "stm32f469",
    feature = "stm32f479",
))]
address!((pac::SPI4, dr, u8),);

#[cfg(any(
    feature = "stm32f417",
    feature = "stm32f415",
    feature = "stm32f405",
    feature = "stm32f407",
    feature = "stm32f413",
    feature = "stm32f423",
    feature = "stm32f427",
    feature = "stm32f439",
    feature = "stm32f437",
    feature = "stm32f429",
    feature = "stm32f446",
    feature = "stm32f469",
    feature = "stm32f479",
))]
dma_map!(
    (Stream0<DMA1>, 4, pac::UART5, PeripheralToMemory), //UART5_RX
    (Stream2<DMA1>, 4, pac::UART4, PeripheralToMemory), //UART4_RX
    (Stream4<DMA1>, 4, pac::UART4, MemoryToPeripheral), //UART4_TX
    //(Stream6<DMA1>, 7, pac::DAC2, MemoryToPeripheral), //DAC2
);

#[cfg(any(
    feature = "stm32f417",
    feature = "stm32f415",
    feature = "stm32f405",
    feature = "stm32f407",
    feature = "stm32f413",
    feature = "stm32f423",
    feature = "stm32f427",
    feature = "stm32f439",
    feature = "stm32f437",
    feature = "stm32f429",
    feature = "stm32f446",
    feature = "stm32f469",
    feature = "stm32f479",
))]
address!(
    (pac::UART4, dr, u8),
    (pac::UART5, dr, u8),
    //(pac::DAC, ??),
);

#[cfg(any(
    feature = "stm32f417",
    feature = "stm32f415",
    feature = "stm32f405",
    feature = "stm32f407",
    feature = "stm32f412",
    feature = "stm32f413",
    feature = "stm32f423",
    feature = "stm32f427",
    feature = "stm32f439",
    feature = "stm32f437",
    feature = "stm32f429",
    feature = "stm32f446",
    feature = "stm32f469",
    feature = "stm32f479",
))]
dma_map!(
    (Stream1<DMA1>, 3, timer::DMAR<pac::TIM2>, MemoryToPeripheral), //TIM2_UP
    (Stream1<DMA1>, 3, timer::DMAR<pac::TIM2>, PeripheralToMemory), //TIM2_UP
    (Stream1<DMA1>, 3, timer::CCR3<pac::TIM2>, MemoryToPeripheral), //TIM2_CH3
    (Stream1<DMA1>, 3, timer::CCR3<pac::TIM2>, PeripheralToMemory), //TIM2_CH3
    //(pac::DMA1, Stream2, 1, timer::DMAR<pac::TIM7>, MemoryToPeripheral), //TIM7_UP //dmar register appears to be missing
    //(pac::DMA1, Stream2, 1, timer::DMAR<pac::TIM7>, PeripheralToMemory), //TIM7_UP //dmar register appears to be missing
    //(pac::DMA1, Stream4, 1, timer::DMAR<pac::TIM7>, MemoryToPeripheral), //TIM7_UP //dmar register appears to be missing
    //(pac::DMA1, Stream4, 1, timer::DMAR<pac::TIM7>, PeripheralToMemory), //TIM7_UP //dmar register appears to be missing
    (Stream7<DMA1>, 3, timer::DMAR<pac::TIM2>, MemoryToPeripheral), //TIM2_UP
    (Stream7<DMA1>, 3, timer::DMAR<pac::TIM2>, PeripheralToMemory), //TIM2_UP
    (Stream7<DMA1>, 3, timer::CCR4<pac::TIM2>, MemoryToPeripheral), //TIM2_CH4
    (Stream7<DMA1>, 3, timer::CCR4<pac::TIM2>, PeripheralToMemory), //TIM2_CH4
    (Stream1<DMA2>, 7, timer::DMAR<pac::TIM8>, MemoryToPeripheral), //TIM8_UP
    (Stream1<DMA2>, 7, timer::DMAR<pac::TIM8>, PeripheralToMemory), //TIM8_UP
    (Stream2<DMA2>, 0, timer::CCR1<pac::TIM8>, MemoryToPeripheral), //TIM8_CH1
    (Stream2<DMA2>, 0, timer::CCR1<pac::TIM8>, PeripheralToMemory), //TIM8_CH1
    (Stream2<DMA2>, 0, timer::CCR2<pac::TIM8>, MemoryToPeripheral), //TIM8_CH2
    (Stream2<DMA2>, 0, timer::CCR2<pac::TIM8>, PeripheralToMemory), //TIM8_CH2
    (Stream2<DMA2>, 0, timer::CCR3<pac::TIM8>, MemoryToPeripheral), //TIM8_CH3
    (Stream2<DMA2>, 0, timer::CCR3<pac::TIM8>, PeripheralToMemory), //TIM8_CH3
    (Stream2<DMA2>, 7, timer::CCR1<pac::TIM8>, MemoryToPeripheral), //TIM8_CH1
    (Stream2<DMA2>, 7, timer::CCR1<pac::TIM8>, PeripheralToMemory), //TIM8_CH1
    (Stream3<DMA2>, 7, timer::CCR2<pac::TIM8>, MemoryToPeripheral), //TIM8_CH2
    (Stream3<DMA2>, 7, timer::CCR2<pac::TIM8>, PeripheralToMemory), //TIM8_CH2
    (Stream4<DMA2>, 7, timer::CCR3<pac::TIM8>, MemoryToPeripheral), //TIM8_CH3
    (Stream4<DMA2>, 7, timer::CCR3<pac::TIM8>, PeripheralToMemory), //TIM8_CH3
    (Stream7<DMA2>, 7, timer::CCR4<pac::TIM8>, MemoryToPeripheral), //TIM8_CH4
    (Stream7<DMA2>, 7, timer::CCR4<pac::TIM8>, PeripheralToMemory), //TIM8_CH4
    (Stream7<DMA2>, 7, timer::DMAR<pac::TIM8>, MemoryToPeripheral), //TIM8_COM/TRIG
    (Stream7<DMA2>, 7, timer::DMAR<pac::TIM8>, PeripheralToMemory), //TIM8_COM/TRIG
    (Stream1<DMA1>, 4, pac::USART3, PeripheralToMemory),     //USART3_RX
    (Stream1<DMA1>, 4, serial::Rx<pac::USART3>, PeripheralToMemory), //USART3_RX
    (Stream3<DMA1>, 4, pac::USART3, MemoryToPeripheral),     //USART3_TX
    (Stream3<DMA1>, 4, serial::Tx<pac::USART3>, MemoryToPeripheral), //USART3_TX
    (Stream4<DMA1>, 7, pac::USART3, MemoryToPeripheral),     //USART3_TX:DMA_CHANNEL_7
    (Stream4<DMA1>, 7, serial::Tx<pac::USART3>, MemoryToPeripheral), //USART3_TX:DMA_CHANNEL_7
);

#[cfg(any(
    feature = "stm32f417",
    feature = "stm32f415",
    feature = "stm32f405",
    feature = "stm32f407",
    feature = "stm32f412",
    feature = "stm32f413",
    feature = "stm32f423",
    feature = "stm32f427",
    feature = "stm32f439",
    feature = "stm32f437",
    feature = "stm32f429",
    feature = "stm32f446",
    feature = "stm32f469",
    feature = "stm32f479",
))]
address!((pac::USART3, dr, u8),);

/*
DMAR register appears to be missing from TIM6 derived timers on these devices
   Not sure how _UP is supposed to work without DMAR or if this is just an SVD issue
#[cfg(any(
    feature = "stm32f417",
    feature = "stm32f415",
    feature = "stm32f405",
    feature = "stm32f407",
    feature = "stm32f410",
    feature = "stm32f412",
    feature = "stm32f413",
    feature = "stm32f423",
    feature = "stm32f427",
    feature = "stm32f439",
    feature = "stm32f437",
    feature = "stm32f429",
    feature = "stm32f446",
    feature = "stm32f469",
    feature = "stm32f479",
))]
dma_map!(
    (pac::DMA1, Stream1, 7, timer::DMAR<pac::TIM6>, MemoryToPeripheral), //TIM6_UP
    (pac::DMA1, Stream1, 7, timer::DMAR<pac::TIM6>, PeripheralToMemory), //TIM6_UP
);
*/

#[cfg(any(
    feature = "stm32f417",
    feature = "stm32f415",
    feature = "stm32f405",
    feature = "stm32f407",
    feature = "stm32f427",
    feature = "stm32f439",
    feature = "stm32f437",
    feature = "stm32f429",
    feature = "stm32f469",
    feature = "stm32f479",
))]
dma_map!(
    (Stream2<DMA1>, 3, pac::I2C3, PeripheralToMemory),          //I2C3_RX
    (Stream2<DMA1>, 3, i2c::Rx<pac::I2C3>, PeripheralToMemory), //I2C3_RX
    (Stream5<DMA2>, 2, pac::CRYP, PeripheralToMemory), //CRYP_OUT
    (Stream6<DMA2>, 2, pac::CRYP, MemoryToPeripheral), //CRYP_IN
    (Stream7<DMA2>, 2, pac::HASH, MemoryToPeripheral), //HASH_IN
);

#[cfg(any(
    feature = "stm32f417",
    feature = "stm32f415",
    feature = "stm32f405",
    feature = "stm32f407",
    feature = "stm32f427",
    feature = "stm32f439",
    feature = "stm32f437",
    feature = "stm32f429",
    feature = "stm32f469",
    feature = "stm32f479",
))]
address!((pac::HASH, din, u32), (pac::CRYP, din, u32),);

/* Not sure how DAC works with DMA
#[cfg(any(
    feature = "stm32f417",
    feature = "stm32f415",
    feature = "stm32f405",
    feature = "stm32f407",
    feature = "stm32f410",
    feature = "stm32f413",
    feature = "stm32f423",
    feature = "stm32f427",
    feature = "stm32f439",
    feature = "stm32f437",
    feature = "stm32f429",
    feature = "stm32f446",
    feature = "stm32f469",
    feature = "stm32f479",
))]
dma_map!(
    (pac::DMA1, Stream5, 7, pac::DAC, MemoryToPeripheral), //DAC1
);
#[cfg(any(
    feature = "stm32f417",
    feature = "stm32f415",
    feature = "stm32f405",
    feature = "stm32f407",
    feature = "stm32f410",
    feature = "stm32f413",
    feature = "stm32f423",
    feature = "stm32f427",
    feature = "stm32f439",
    feature = "stm32f437",
    feature = "stm32f429",
    feature = "stm32f446",
    feature = "stm32f469",
    feature = "stm32f479",
))]
address!(
    (pac::DAC, ??),
);
*/

#[cfg(any(
    feature = "stm32f417",
    feature = "stm32f415",
    feature = "stm32f405",
    feature = "stm32f407",
    feature = "stm32f427",
    feature = "stm32f439",
    feature = "stm32f437",
    feature = "stm32f429",
    feature = "stm32f446",
    feature = "stm32f469",
    feature = "stm32f479",
))]
dma_map!(
    (Stream7<DMA1>, 4, pac::UART5, MemoryToPeripheral), //UART5_TX
    (Stream0<DMA2>, 2, pac::ADC3, PeripheralToMemory),  //ADC3
    (Stream1<DMA2>, 1, pac::DCMI, PeripheralToMemory),  //DCMI
    (Stream1<DMA2>, 2, pac::ADC3, PeripheralToMemory),  //ADC3
    (Stream2<DMA2>, 1, pac::ADC2, PeripheralToMemory),  //ADC2
    (Stream3<DMA2>, 1, pac::ADC2, PeripheralToMemory),  //ADC2
    (Stream7<DMA2>, 1, pac::DCMI, PeripheralToMemory),  //DCMI
    (Stream2<DMA2>, 1, Adc<pac::ADC3>, PeripheralToMemory), //ADC2
    (Stream3<DMA2>, 1, Adc<pac::ADC3>, PeripheralToMemory), //ADC2
    (Stream0<DMA2>, 2, Adc<pac::ADC3>, PeripheralToMemory), //ADC3
    (Stream1<DMA2>, 2, Adc<pac::ADC3>, PeripheralToMemory), //ADC3
);
#[cfg(any(
    feature = "stm32f417",
    feature = "stm32f415",
    feature = "stm32f405",
    feature = "stm32f407",
    feature = "stm32f427",
    feature = "stm32f439",
    feature = "stm32f437",
    feature = "stm32f429",
    feature = "stm32f446",
    feature = "stm32f469",
    feature = "stm32f479",
))]
address!(
    (pac::ADC2, dr, u16),
    (pac::ADC3, dr, u16),
    (pac::DCMI, dr, u32),
);

/* FMPI2C missing from peripheral crates (?)
#[cfg(any(
    feature = "stm32f410",
    feature = "stm32f412",
    feature = "stm32f413",
    feature = "stm32f423",
))]
dma_map!(
    (pac::DMA1, Stream0, 7, pac::FMPI2C1, PeripheralToMemory), //FMPI2C1_RX
    (pac::DMA1, Stream1, 2, pac::FMPI2C1, MemoryToPeripheral), //FMPI2C1_TX
    (pac::DMA1, Stream3, 1, pac::FMPI2C1, PeripheralToMemory), //FMPI2C1_RX:DMA_CHANNEL_1
    (pac::DMA1, Stream7, 4, pac::FMPI2C1, MemoryToPeripheral), //FMPI2C1_TX:DMA_CHANNEL_4
);

// TODO: Probably need to create other type for tx_dr and rx_dr
#[cfg(any(
    feature = "stm32f410",
    feature = "stm32f412",
    feature = "stm32f413",
    feature = "stm32f423",
))]
address!(
    (pac::FMPI2C1, dr),
);
*/

#[cfg(any(
    feature = "stm32f410",
    feature = "stm32f411",
    feature = "stm32f412",
    feature = "stm32f413",
    feature = "stm32f423",
))]
dma_map!(
    (Stream1<DMA1>, 0, pac::I2C1, MemoryToPeripheral),          //I2C1_TX
    (Stream1<DMA1>, 0, i2c::Tx<pac::I2C1>, MemoryToPeripheral), //I2C1_TX
    (Stream6<DMA1>, 1, pac::I2C1, MemoryToPeripheral),          //I2C1_TX:DMA_CHANNEL_1
    (Stream6<DMA1>, 1, i2c::Tx<pac::I2C1>, MemoryToPeripheral), //I2C1_TX:DMA_CHANNEL_1
    (Stream7<DMA1>, 1, pac::I2C1, MemoryToPeripheral),          //I2C1_TX:DMA_CHANNEL_1
    (Stream7<DMA1>, 1, i2c::Tx<pac::I2C1>, MemoryToPeripheral), //I2C1_TX:DMA_CHANNEL_1
    (Stream7<DMA1>, 6, pac::USART2, PeripheralToMemory), //USART2_RX:DMA_CHANNEL_6
    (Stream2<DMA2>, 2, pac::SPI1, MemoryToPeripheral), //SPI1_TX
    (Stream3<DMA2>, 3, pac::SPI1, MemoryToPeripheral), //SPI1_TX:DMA_CHANNEL_3
    (Stream5<DMA2>, 3, pac::SPI1, MemoryToPeripheral), //SPI1_TX:DMA_CHANNEL_3
    (Stream5<DMA2>, 5, pac::SPI5, MemoryToPeripheral), //SPI5_TX:DMA_CHANNEL_5
);

#[cfg(any(
    feature = "stm32f410",
    feature = "stm32f411",
    feature = "stm32f412",
    feature = "stm32f413",
    feature = "stm32f423",
))]
dma_spi_map!(
    (Stream2<DMA2>, 2, Tx, pac::SPI1, MemoryToPeripheral), //SPI1_TX
    (Stream3<DMA2>, 3, Tx, pac::SPI1, MemoryToPeripheral), //SPI1_TX:DMA_CHANNEL_3
    (Stream5<DMA2>, 3, Tx, pac::SPI1, MemoryToPeripheral), //SPI1_TX:DMA_CHANNEL_3
    (Stream5<DMA2>, 5, Tx, pac::SPI5, MemoryToPeripheral), //SPI5_TX:DMA_CHANNEL_5
);

#[cfg(any(
    feature = "stm32f410",
    feature = "stm32f411",
    feature = "stm32f412",
    feature = "stm32f413",
    feature = "stm32f423",
    feature = "stm32f427",
    feature = "stm32f439",
    feature = "stm32f437",
    feature = "stm32f429",
    feature = "stm32f469",
    feature = "stm32f479",
))]
dma_map!(
    (Stream3<DMA2>, 2, pac::SPI5, PeripheralToMemory), //SPI5_RX
    (Stream4<DMA2>, 2, pac::SPI5, MemoryToPeripheral), //SPI5_TX
    (Stream5<DMA2>, 7, pac::SPI5, PeripheralToMemory), //SPI5_RX:DMA_CHANNEL_7
    (Stream6<DMA2>, 7, pac::SPI5, MemoryToPeripheral), //SPI5_TX:DMA_CHANNEL_7
);

#[cfg(any(
    feature = "stm32f410",
    feature = "stm32f411",
    feature = "stm32f412",
    feature = "stm32f413",
    feature = "stm32f423",
    feature = "stm32f427",
    feature = "stm32f439",
    feature = "stm32f437",
    feature = "stm32f429",
    feature = "stm32f469",
    feature = "stm32f479",
))]
dma_spi_map!(
    (Stream3<DMA2>, 2, Rx, pac::SPI5, PeripheralToMemory), //SPI5_RX
    (Stream4<DMA2>, 2, Tx, pac::SPI5, MemoryToPeripheral), //SPI5_TX
    (Stream5<DMA2>, 7, Rx, pac::SPI5, PeripheralToMemory), //SPI5_RX:DMA_CHANNEL_7
    (Stream6<DMA2>, 7, Tx, pac::SPI5, MemoryToPeripheral), //SPI5_TX:DMA_CHANNEL_7
);

#[cfg(any(
    feature = "stm32f410",
    feature = "stm32f411",
    feature = "stm32f412",
    feature = "stm32f413",
    feature = "stm32f423",
    feature = "stm32f427",
    feature = "stm32f439",
    feature = "stm32f437",
    feature = "stm32f429",
    feature = "stm32f469",
    feature = "stm32f479",
))]
address!((pac::SPI5, dr, u8),);

#[cfg(any(
    feature = "stm32f411",
    feature = "stm32f412",
    feature = "stm32f413",
    feature = "stm32f423",
))]
dma_map!(
    (Stream4<DMA2>, 4, pac::SPI4, PeripheralToMemory), //SPI4_RX);
);

#[cfg(any(
    feature = "stm32f411",
    feature = "stm32f412",
    feature = "stm32f413",
    feature = "stm32f423",
))]
dma_spi_map!(
    (Stream4<DMA2>, 4, Rx, pac::SPI4, PeripheralToMemory), // SPI4_RX
);

/* TODO: DFSDM support
#[cfg(feature = "stm32f412")]
dma_map!(
    (Stream0<pac::DMA2>, 7, pac::DFSDM, PeripheralToMemory), //DFSDM1_FLT0
    (Stream1<pac::DMA2>, 3, pac::DFSDM, PeripheralToMemory), //DFSDM1_FLT1
    (Stream4<pac::DMA2>, 3, pac::DFSDM, PeripheralToMemory), //DFSDM1_FLT1
    (Stream6<pac::DMA2>, 3, pac::DFSDM, PeripheralToMemory), //DFSDM1_FLT0:DMA_CHANNEL_3
);
#[cfg(feature = "stm32f412")]
address!((pac::DFSDM, dr),);

#[cfg(any(feature = "stm32f413", feature = "stm32f423"))]
dma_map!(
    (Stream0<pac::DMA2>, 7, pac::DFSDM1, PeripheralToMemory), //DFSDM1_FLT0
    (Stream1<pac::DMA2>, 3, pac::DFSDM1, PeripheralToMemory), //DFSDM1_FLT1
    (Stream4<pac::DMA2>, 3, pac::DFSDM1, PeripheralToMemory), //DFSDM1_FLT1
    (Stream6<pac::DMA2>, 3, pac::DFSDM1, PeripheralToMemory), //DFSDM1_FLT0:DMA_CHANNEL_3
    (Stream0<pac::DMA2>, 8, pac::DFSDM2, PeripheralToMemory), //DFSDM2_FLT0
    (Stream1<pac::DMA2>, 8, pac::DFSDM2, PeripheralToMemory), //DFSDM2_FLT1
    (Stream2<pac::DMA2>, 8, pac::DFSDM2, PeripheralToMemory), //DFSDM2_FLT2
    (Stream3<pac::DMA2>, 8, pac::DFSDM2, PeripheralToMemory), //DFSDM2_FLT3
    (Stream4<pac::DMA2>, 8, pac::DFSDM2, PeripheralToMemory), //DFSDM2_FLT0
    (Stream5<pac::DMA2>, 8, pac::DFSDM2, PeripheralToMemory), //DFSDM2_FLT1
    (Stream6<pac::DMA2>, 8, pac::DFSDM2, PeripheralToMemory), //DFSDM2_FLT2
    (Stream7<pac::DMA2>, 8, pac::DFSDM2, PeripheralToMemory), //DFSDM2_FLT3
);
#[cfg(any(feature = "stm32f413", feature = "stm32f423"))]
address!((pac::DFSDM1, dr), (pac::DFSDM2, dr),);
*/

#[cfg(any(
    feature = "stm32f412",
    feature = "stm32f413",
    feature = "stm32f423",
    feature = "stm32f446",
    feature = "stm32f469",
    feature = "stm32f479",
))]
dma_map!(
    (Stream7<DMA2>, 3, pac::QUADSPI, MemoryToPeripheral), //QUADSPI
    (Stream7<DMA2>, 3, pac::QUADSPI, PeripheralToMemory), //QUADSPI
);

#[cfg(any(
    feature = "stm32f412",
    feature = "stm32f413",
    feature = "stm32f423",
    feature = "stm32f446",
    feature = "stm32f469",
    feature = "stm32f479",
))]
address!((pac::QUADSPI, dr, u32),);

#[cfg(any(
    feature = "stm32f413",
    feature = "stm32f423",
    feature = "stm32f427",
    feature = "stm32f439",
    feature = "stm32f437",
    feature = "stm32f429",
    feature = "stm32f469",
    feature = "stm32f479",
))]
dma_map!(
    (Stream0<DMA1>, 5, pac::UART8, MemoryToPeripheral), //UART8_TX
    (Stream1<DMA1>, 5, pac::UART7, MemoryToPeripheral), //UART7_TX
    (Stream3<DMA1>, 5, pac::UART7, PeripheralToMemory), //UART7_RX
    (Stream6<DMA1>, 5, pac::UART8, PeripheralToMemory), //UART8_RX
);

#[cfg(any(
    feature = "stm32f413",
    feature = "stm32f423",
    feature = "stm32f427",
    feature = "stm32f439",
    feature = "stm32f437",
    feature = "stm32f429",
    feature = "stm32f469",
    feature = "stm32f479",
))]
address!((pac::UART7, dr, u8), (pac::UART8, dr, u8),);

#[cfg(any(feature = "stm32f413", feature = "stm32f423",))]
dma_map!(
    (Stream7<DMA1>, 8, pac::UART5, MemoryToPeripheral), //UART5_TX
    (Stream0<DMA2>, 1, pac::UART9, MemoryToPeripheral), //UART9_TX
    (Stream0<DMA2>, 5, pac::UART10, PeripheralToMemory), //UART10_RX
    (Stream3<DMA2>, 9, pac::UART10, PeripheralToMemory), //UART10_RX:DMA_CHANNEL_9
    (Stream5<DMA2>, 9, pac::UART10, MemoryToPeripheral), //UART10_TX
    (Stream7<DMA2>, 0, pac::UART9, PeripheralToMemory), //UART9_RX
    (Stream7<DMA2>, 6, pac::UART10, MemoryToPeripheral), //UART10_TX:DMA_CHANNEL_6
    //(pac::DMA2, Stream6, 2, IN<pac::AES>, MemoryToPeripheral), //AES_IN
    //(pac::DMA2, Stream5, 2, OUT<pac::AES>, PeripheralToMemory), //AES_OUT
);

#[cfg(any(feature = "stm32f413", feature = "stm32f423",))]
address!(
    //(IN<pac::AES>, dinr),
    //(OUT<pac::AES>, doutr),
    (pac::UART9, dr, u8),
    (pac::UART10, dr, u8),
);

/* Not sure how SAI works
#[cfg(any(
    feature = "stm32f413",
    feature = "stm32f423",
    feature = "stm32f427",
    feature = "stm32f439",
    feature = "stm32f437",
    feature = "stm32f429",
    feature = "stm32f446",
    feature = "stm32f469",
    feature = "stm32f479",
))]
dma_map!(
    (pac::DMA2, Stream1, 0, pac::SAI, MemoryToPeripheral), //SAI1_A
    (pac::DMA2, Stream1, 0, pac::SAI, PeripheralToMemory), //SAI1_A
    (pac::DMA2, Stream3, 0, pac::SAI, MemoryToPeripheral), //SAI1_A
    (pac::DMA2, Stream3, 0, pac::SAI, PeripheralToMemory), //SAI1_A
    (pac::DMA2, Stream4, 1, pac::SAI, MemoryToPeripheral), //SAI1_B
    (pac::DMA2, Stream4, 1, pac::SAI, PeripheralToMemory), //SAI1_B
    (pac::DMA2, Stream5, 0, pac::SAI, MemoryToPeripheral), //SAI1_B:DMA_CHANNEL_0
    (pac::DMA2, Stream5, 0, pac::SAI, PeripheralToMemory), //SAI1_B:DMA_CHANNEL_0
);

#[cfg(any(
    feature = "stm32f413",
    feature = "stm32f423",
    feature = "stm32f427",
    feature = "stm32f439",
    feature = "stm32f437",
    feature = "stm32f429",
    feature = "stm32f446",
    feature = "stm32f469",
    feature = "stm32f479",
))]
address!(
    (pac::SAI, dr),
);
*/

#[cfg(any(
    feature = "stm32f427",
    feature = "stm32f439",
    feature = "stm32f437",
    feature = "stm32f429",
    feature = "stm32f469",
    feature = "stm32f479",
))]
dma_map!(
    (Stream5<DMA2>, 1, pac::SPI6, MemoryToPeripheral), //SPI6_TX
    (Stream6<DMA2>, 1, pac::SPI6, PeripheralToMemory), //SPI6_RX
);

#[cfg(any(
    feature = "stm32f427",
    feature = "stm32f439",
    feature = "stm32f437",
    feature = "stm32f429",
    feature = "stm32f469",
    feature = "stm32f479",
))]
dma_spi_map!(
    (Stream5<DMA2>, 1, Tx, pac::SPI6, MemoryToPeripheral), //SPI6_TX
    (Stream6<DMA2>, 1, Rx, pac::SPI6, PeripheralToMemory), //SPI6_RX
);

#[cfg(any(
    feature = "stm32f427",
    feature = "stm32f439",
    feature = "stm32f437",
    feature = "stm32f429",
    feature = "stm32f469",
    feature = "stm32f479",
))]
address!((pac::SPI6, dr, u8),);

/*
#[cfg(any(
    feature = "stm32f446",
))]
dma_map!(
    (pac::DMA1, Stream1, 0, pac::SPDIFRX, PeripheralToMemory), //SPDIF_RX_DT
    (pac::DMA1, Stream2, 2, pac::FMPI2C1, PeripheralToMemory), //FMPI2C1_RX
    (pac::DMA1, Stream5, 2, pac::FMPI2C1, MemoryToPeripheral), //FMPI2C1_TX
    (pac::DMA1, Stream6, 0, pac::SPDIFRX, PeripheralToMemory), //SPDIF_RX_CS
    (pac::DMA2, Stream4, 3, pac::SAI2, MemoryToPeripheral), //SAI2_A
    (pac::DMA2, Stream4, 3, pac::SAI2, PeripheralToMemory), //SAI2_A
    (pac::DMA2, Stream6, 3, pac::SAI2, MemoryToPeripheral), //SAI2_B
    (pac::DMA2, Stream6, 3, pac::SAI2, PeripheralToMemory), //SAI2_B
    (pac::DMA2, Stream7, 0, pac::SAI2, MemoryToPeripheral), //SAI2_B:DMA_CHANNEL_0
    (pac::DMA2, Stream7, 0, pac::SAI2, PeripheralToMemory), //SAI2_B:DMA_CHANNEL_0
);
#[cfg(any(
    feature = "stm32f446",
))]
address!(
    (pac::SPDIFRX, ??),
    (pac::FMPI2C1, ??),
    (pac::SAI2, ??),
);
*/<|MERGE_RESOLUTION|>--- conflicted
+++ resolved
@@ -473,19 +473,11 @@
     (Stream2<DMA1>, 7, pac::I2C2, PeripheralToMemory),              //I2C2_RX
     (Stream2<DMA1>, 7, i2c::Rx<pac::I2C2>, PeripheralToMemory),     //I2C2_RX
     (Stream3<DMA1>, 0, pac::SPI2, PeripheralToMemory),       //SPI2_RX
-<<<<<<< HEAD
-    (Stream3<DMA1>, 7, pac::I2C2, PeripheralToMemory),       //I2C2_RX
+    (Stream3<DMA1>, 7, pac::I2C2, PeripheralToMemory),          //I2C2_RX
+    (Stream3<DMA1>, 7, i2c::Rx<pac::I2C2>, PeripheralToMemory), //I2C2_RX
     (Stream4<DMA1>, 0, pac::SPI2, MemoryToPeripheral),       //SPI2_TX
-    (Stream5<DMA1>, 1, pac::I2C1, PeripheralToMemory),       //I2C1_RX
-=======
-    (Stream3<DMA1>, 0, spi::Rx<pac::SPI2>, PeripheralToMemory), //SPI2_RX
-    (Stream3<DMA1>, 7, pac::I2C2, PeripheralToMemory),          //I2C2_RX
-    (Stream3<DMA1>, 7, spi::Rx<pac::I2C2>, PeripheralToMemory), //I2C2_RX
-    (Stream4<DMA1>, 0, pac::SPI2, MemoryToPeripheral),       //SPI2_TX
-    (Stream4<DMA1>, 0, spi::Tx<pac::SPI2>, MemoryToPeripheral), // SPI2_TX
     (Stream5<DMA1>, 1, pac::I2C1, PeripheralToMemory),          //I2C1_RX
     (Stream5<DMA1>, 1, i2c::Rx<pac::I2C1>, PeripheralToMemory), //I2C1_RX
->>>>>>> 11befcb0
     (Stream5<DMA1>, 4, pac::USART2, PeripheralToMemory),     //USART2_RX
     (Stream5<DMA1>, 4, serial::Rx<pac::USART2>, PeripheralToMemory), //USART2_RX
     (Stream6<DMA1>, 4, pac::USART2, MemoryToPeripheral),     //USART2_TX
